--- conflicted
+++ resolved
@@ -38,11 +38,7 @@
           inputs: ${{ github.workspace }}/custom_components/qss/qss.zip
 
       - name: ⬆️ Upload zip to release
-<<<<<<< HEAD
-        uses: softprops/action-gh-release@v2.1.0
-=======
         uses: softprops/action-gh-release@v2.2.0
->>>>>>> a9c09e87
         with:
           files: ${{ github.workspace }}/custom_components/qss/qss.zip
 
